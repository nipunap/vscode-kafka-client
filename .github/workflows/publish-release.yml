name: Publish Release

on:
  push:
    branches:
      - main
    paths:
      - 'package.json'

concurrency:
  group: publish-release
  cancel-in-progress: false

# Security: Explicitly define minimal permissions at workflow level
permissions:
  actions: none      # Prevent workflow manipulation
  checks: none       # Prevent check manipulation
  contents: write    # Needed for creating releases
  deployments: none  # Prevent deployment manipulation
  issues: write      # Needed for creating issues on publish failure
  packages: none     # Prevent package manipulation
  pull-requests: read # Needed for waiting on checks
  repository-projects: none
  security-events: none
  statuses: none

jobs:
  wait-for-ci:
    name: Wait for CI
    runs-on: ubuntu-latest
    permissions:
      contents: read
      pull-requests: read
    steps:
      - name: Wait for CI checks
        uses: lewagon/wait-on-check-action@v1.3.4
        with:
          ref: ${{ github.sha }}
          check-regexp: '^(Build and Test|Lint Report|Status Check).*$'
          repo-token: ${{ secrets.GITHUB_TOKEN }}
          wait-interval: 30
          allowed-conclusions: success
        timeout-minutes: 30

  publish:
    name: Publish to Marketplace
    runs-on: ubuntu-latest
    needs: wait-for-ci
    permissions:
      contents: write
      issues: write

    steps:
      - name: Checkout code
        uses: actions/checkout@v4
        with:
          fetch-depth: 2  # Need previous commit to detect version change

      - name: Check if version changed
        id: version_check
        run: |
          # Get current version from package.json
          CURRENT_VERSION=$(node -p "require('./package.json').version")

          # Get previous version from git history
          git show HEAD~1:package.json > /tmp/prev-package.json 2>/dev/null || {
            echo "First commit or package.json didn't exist before"
            PREVIOUS_VERSION="0.0.0"
          }

          if [ -f /tmp/prev-package.json ]; then
            PREVIOUS_VERSION=$(node -e "try { console.log(require('/tmp/prev-package.json').version); } catch(e) { console.log('0.0.0'); }")
          else
            PREVIOUS_VERSION="0.0.0"
          fi

          echo "Previous version: $PREVIOUS_VERSION"
          echo "Current version: $CURRENT_VERSION"

          # Validate version format
          if ! [[ "$CURRENT_VERSION" =~ ^[0-9]+\.[0-9]+\.[0-9]+$ ]]; then
            echo "❌ Invalid version format: $CURRENT_VERSION"
            echo "changed=false" >> $GITHUB_OUTPUT
            exit 1
          fi

          if [ "$CURRENT_VERSION" != "$PREVIOUS_VERSION" ]; then
            echo "✅ Version changed: $PREVIOUS_VERSION → $CURRENT_VERSION"
            echo "changed=true" >> $GITHUB_OUTPUT
            echo "version=$CURRENT_VERSION" >> $GITHUB_OUTPUT
          else
            echo "ℹ️ Version unchanged, skipping release"
            echo "changed=false" >> $GITHUB_OUTPUT
          fi

      - name: Setup Node.js
        if: steps.version_check.outputs.changed == 'true'
        uses: actions/setup-node@v4
        with:
          node-version: '20.x'
          cache: 'npm'

      - name: Install dependencies
        if: steps.version_check.outputs.changed == 'true'
        run: npm ci

      - name: Install vsce
        if: steps.version_check.outputs.changed == 'true'
        run: npm install -g @vscode/vsce

      - name: Package extension (bundled with esbuild)
        if: steps.version_check.outputs.changed == 'true'
        run: npm run package

      - name: Create git tag
        if: steps.version_check.outputs.changed == 'true'
        run: |
          VERSION="v${{ steps.version_check.outputs.version }}"

          # Check if tag already exists remotely
          if git ls-remote --tags origin | grep -q "refs/tags/$VERSION$"; then
            echo "⚠️ Tag $VERSION already exists, skipping tag creation"
          else
            echo "Creating tag $VERSION"
            git config user.name "github-actions[bot]"
            git config user.email "github-actions[bot]@users.noreply.github.com"
            git tag -a "$VERSION" -m "Release $VERSION"
            git push origin "$VERSION"
          fi

      - name: Create or update GitHub Release
        if: steps.version_check.outputs.changed == 'true'
        id: create_release
        uses: softprops/action-gh-release@v2
        with:
          tag_name: v${{ steps.version_check.outputs.version }}
          name: Release v${{ steps.version_check.outputs.version }}
          body_path: CHANGELOG.md
          files: '*.vsix'
          draft: false
          prerelease: false
          make_latest: true
          fail_on_unmatched_files: true
<<<<<<< HEAD
=======
          # If release exists, this will update it (append assets)
          # If release doesn't exist, this will create it with assets
>>>>>>> 5ff4b126
        env:
          GITHUB_TOKEN: ${{ secrets.GITHUB_TOKEN }}

      - name: Check Azure token availability
        id: check_token
        if: steps.version_check.outputs.changed == 'true'
        env:
          AZURE_TOKEN: ${{ secrets.AZURE_TOKEN }}
        run: |
          if [ -n "$AZURE_TOKEN" ]; then
            echo "has_token=true" >> $GITHUB_OUTPUT
          else
            echo "has_token=false" >> $GITHUB_OUTPUT
          fi

      - name: Publish to VS Code Marketplace
        id: marketplace_publish
        if: steps.version_check.outputs.changed == 'true' && steps.check_token.outputs.has_token == 'true'
        run: |
          # Use the specific VSIX file for this version
          EXPECTED_VSIX="vscode-kafka-client-${{ steps.version_check.outputs.version }}.vsix"

          # Debug: List all files in current directory
          echo "Files in current directory:"
          ls -lh *.vsix || echo "No .vsix files found"

          if [ ! -f "$EXPECTED_VSIX" ]; then
            echo "::error::Expected VSIX file $EXPECTED_VSIX not found"
            exit 1
          fi

          # Get file size for verification
          FILE_SIZE=$(stat -f%z "$EXPECTED_VSIX" 2>/dev/null || stat -c%s "$EXPECTED_VSIX" 2>/dev/null)
          echo "VSIX file size: $FILE_SIZE bytes"

          if [ "$FILE_SIZE" -lt 10000 ]; then
            echo "::error::VSIX file appears to be too small ($FILE_SIZE bytes), likely corrupted"
            exit 1
          fi

          # Verify package (use globally installed vsce for consistency)
          echo "Verifying package $EXPECTED_VSIX..."
          if ! vsce ls --packagePath "$EXPECTED_VSIX" > /dev/null 2>&1; then
            echo "::error::Invalid VSIX package"
            echo "Attempting to show vsce output for debugging:"
            vsce ls --packagePath "$EXPECTED_VSIX" || true
            exit 1
          fi

          echo "Publishing $EXPECTED_VSIX to marketplace..."
          if vsce publish --packagePath "$EXPECTED_VSIX" --pat $VSCE_PAT; then
            echo "marketplace_publish_status=success" >> $GITHUB_OUTPUT
          else
            echo "marketplace_publish_status=failure" >> $GITHUB_OUTPUT
            exit 1
          fi
        env:
          VSCE_PAT: ${{ secrets.AZURE_TOKEN }}
        continue-on-error: true

      - name: Report marketplace publish failure
        if: steps.version_check.outputs.changed == 'true' && steps.marketplace_publish.outcome == 'failure'
        uses: actions/github-script@v7
        continue-on-error: true
        with:
          script: |
            await github.rest.issues.create({
              owner: context.repo.owner,
              repo: context.repo.repo,
              title: '🚨 Failed to publish v${{ steps.version_check.outputs.version }} to VS Code Marketplace',
              body: [
                '## Marketplace Publish Failed',
                '',
                '**Version:** v${{ steps.version_check.outputs.version }}',
                '**Workflow Run:** ${{ github.server_url }}/${{ github.repository }}/actions/runs/${{ github.run_id }}',
                '',
                'The automated marketplace publish step failed. This may require manual intervention.',
                '',
                '### Next Steps:',
                '1. Check the [workflow logs](${{ github.server_url }}/${{ github.repository }}/actions/runs/${{ github.run_id }}) for details',
                '2. Verify AZURE_TOKEN secret is valid and has proper permissions',
                '3. If needed, publish manually using: `vsce publish`',
                '4. Close this issue once resolved',
                '',
                '**Note:** The GitHub Release and git tag were created successfully.'
              ].join('\n'),
              labels: ['release', 'automation', 'bug']
            });

      - name: Check Open VSX token availability
        id: check_ovsx_token
        if: steps.version_check.outputs.changed == 'true'
        env:
          OVSX_TOKEN: ${{ secrets.OPEN_VSX_ACCESS_TOKEN }}
        run: |
          if [ -n "$OVSX_TOKEN" ]; then
            echo "has_token=true" >> $GITHUB_OUTPUT
          else
            echo "has_token=false" >> $GITHUB_OUTPUT
          fi

      - name: Publish to Open VSX Registry
        id: ovsx_publish
        if: steps.version_check.outputs.changed == 'true' && steps.check_ovsx_token.outputs.has_token == 'true'
        run: |
          # Find the specific VSIX file for this version
          EXPECTED_VSIX="vscode-kafka-client-${{ steps.version_check.outputs.version }}.vsix"

          if [ ! -f "$EXPECTED_VSIX" ]; then
            echo "::error::Expected VSIX file $EXPECTED_VSIX not found"
            exit 1
          fi

          # Get file size for verification
          FILE_SIZE=$(stat -f%z "$EXPECTED_VSIX" 2>/dev/null || stat -c%s "$EXPECTED_VSIX" 2>/dev/null)
          echo "VSIX file size: $FILE_SIZE bytes"

          if [ "$FILE_SIZE" -lt 10000 ]; then
            echo "::error::VSIX file appears to be too small ($FILE_SIZE bytes), likely corrupted"
            exit 1
          fi

          # Verify package (use globally installed vsce for consistency)
          echo "Verifying package $EXPECTED_VSIX..."
          if ! vsce ls --packagePath "$EXPECTED_VSIX" > /dev/null 2>&1; then
            echo "::error::Invalid VSIX package"
            echo "Attempting to show vsce output for debugging:"
            vsce ls --packagePath "$EXPECTED_VSIX" || true
            exit 1
          fi

          echo "Publishing $EXPECTED_VSIX to Open VSX Registry..."
          if npx ovsx publish --packagePath "$EXPECTED_VSIX" -p $OVSX_PAT; then
            echo "ovsx_publish_status=success" >> $GITHUB_OUTPUT
          else
            echo "ovsx_publish_status=failure" >> $GITHUB_OUTPUT
            exit 1
          fi
        env:
          OVSX_PAT: ${{ secrets.OPEN_VSX_ACCESS_TOKEN }}
        continue-on-error: true

      - name: Report Open VSX publish failure
        if: steps.version_check.outputs.changed == 'true' && steps.ovsx_publish.outcome == 'failure'
        uses: actions/github-script@v7
        continue-on-error: true
        with:
          script: |
            await github.rest.issues.create({
              owner: context.repo.owner,
              repo: context.repo.repo,
              title: '🚨 Failed to publish v${{ steps.version_check.outputs.version }} to Open VSX Registry',
              body: [
                '## Open VSX Publish Failed',
                '',
                '**Version:** v${{ steps.version_check.outputs.version }}',
                '**Workflow Run:** ${{ github.server_url }}/${{ github.repository }}/actions/runs/${{ github.run_id }}',
                '',
                'The automated Open VSX publish step failed. This may require manual intervention.',
                '',
                '### Next Steps:',
                '1. Check the [workflow logs](${{ github.server_url }}/${{ github.repository }}/actions/runs/${{ github.run_id }}) for details',
                '2. Verify OPEN_VSX_ACCESS_TOKEN secret is valid and has proper permissions',
                '3. If needed, publish manually using: `npx ovsx publish`',
                '4. Close this issue once resolved',
                '',
                '**Note:** The GitHub Release and git tag were created successfully.'
              ].join('\n'),
              labels: ['release', 'automation', 'bug']
            });

      - name: Summary
        if: steps.version_check.outputs.changed == 'true'
        run: |
          echo "## 🎉 Release v${{ steps.version_check.outputs.version }} Published!" >> $GITHUB_STEP_SUMMARY
          echo "" >> $GITHUB_STEP_SUMMARY
          echo "### ✅ Completed" >> $GITHUB_STEP_SUMMARY
          echo "- 🏷️ Git tag created" >> $GITHUB_STEP_SUMMARY
          echo "- 📦 GitHub Release created" >> $GITHUB_STEP_SUMMARY

          if [ "${{ steps.check_token.outputs.has_token }}" == "true" ]; then
            if [ "${{ steps.marketplace_publish.outputs.marketplace_publish_status }}" == "success" ]; then
              echo "- ✅ Published to VS Code Marketplace" >> $GITHUB_STEP_SUMMARY
            else
              echo "- ❌ Marketplace publish failed (issue created automatically)" >> $GITHUB_STEP_SUMMARY
            fi
          else
            echo "- ⚠️ Marketplace publish skipped (AZURE_TOKEN not configured)" >> $GITHUB_STEP_SUMMARY
          fi

          if [ "${{ steps.check_ovsx_token.outputs.has_token }}" == "true" ]; then
            if [ "${{ steps.ovsx_publish.outputs.ovsx_publish_status }}" == "success" ]; then
              echo "- ✅ Published to Open VSX Registry" >> $GITHUB_STEP_SUMMARY
            else
              echo "- ❌ Open VSX publish failed (issue created automatically)" >> $GITHUB_STEP_SUMMARY
            fi
          else
            echo "- ⚠️ Open VSX publish skipped (OPEN_VSX_ACCESS_TOKEN not configured)" >> $GITHUB_STEP_SUMMARY
          fi

      - name: No release
        if: steps.version_check.outputs.changed == 'false'
        run: |
          echo "## ℹ️ No Release" >> $GITHUB_STEP_SUMMARY
          echo "Version in package.json unchanged, skipping release." >> $GITHUB_STEP_SUMMARY<|MERGE_RESOLUTION|>--- conflicted
+++ resolved
@@ -141,11 +141,8 @@
           prerelease: false
           make_latest: true
           fail_on_unmatched_files: true
-<<<<<<< HEAD
-=======
           # If release exists, this will update it (append assets)
           # If release doesn't exist, this will create it with assets
->>>>>>> 5ff4b126
         env:
           GITHUB_TOKEN: ${{ secrets.GITHUB_TOKEN }}
 
